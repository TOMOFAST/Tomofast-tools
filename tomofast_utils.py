from dataclasses import dataclass
import numpy as np
from scipy.sparse import csr_matrix
import struct
import os

@dataclass
class TomofastxSensit:
    nx: int
    ny: int
    nz: int
    compression_type: int
    matrix: object
    weight: object

#=======================================================================================================
def write_sensit_to_tomofastx(sensit_path, matrix, weight, nx, ny, nz, ndata, nbproc, b = None):
    """
    Writes a scipy csr_matrix matrix to the Tomofast-x format.

    sensit_path: output folder path
    matrix: scipy CSR matrix with Nrows = ndata, Ncolumns = nx * ny * nz
    weight: depth weight (1D numpy float array).
    b: right-hand side vector (1D numpy float array) - optional.
    """
    nel_total = nx * ny * nz
    nnz_total = matrix.data.size

    print('nel_total =', nel_total)
    print('nnz_total =', nnz_total)

    # Sanity check.
    if (matrix.shape != (ndata, nel_total)):
        raise Exception('Inconsistent matrix dimensions!')

    if (weight.shape != (nel_total,)):
        raise Exception('Inconsistent weight dimension!')

    # Some additional metadata needed in Tomofast-x.
    MATRIX_PRECISION = 4
    compression_type = 0
    comp_error = 0.
    nmodel_components = 1
    ndata_components = 1

    # Parallel matrix partitioning arrays.
    nnz_at_cpu_new = np.ndarray(shape=(nbproc), dtype=np.int32)
    nelements_at_cpu_new = np.ndarray(shape=(nbproc), dtype=np.int32)

    # TODO: Adjust for nbproc > 1.
    nnz_at_cpu_new[0] = nnz_total
    nelements_at_cpu_new[0] = nel_total

    # Metadata file.
    filename_metadata = sensit_path + "/sensit_grav_" + str(nbproc) + "_meta.dat"
    # Depth weight file.
    filename_weight = sensit_path + "/sensit_grav_" + str(nbproc) + "_weight"
    # Right-hand side file.
    filename_b = sensit_path + "/sensit_grav_" + str(nbproc) + "_b"

    # Create the output sensit folder.
    os.makedirs(os.path.dirname(filename_metadata), exist_ok=True)

    #----------------------------------------------------------
    # Writing the metadata.
    #----------------------------------------------------------
    with open(filename_metadata, "w") as f:
        f.write("{} {} {} {} {} {}\n".format(nx, ny, nz, ndata, nbproc, MATRIX_PRECISION))
        f.write("{} {}\n".format(compression_type, comp_error))
        f.write("{} {}\n".format(nmodel_components, ndata_components))
        np.savetxt(f, (nnz_at_cpu_new,), fmt="%d")
        np.savetxt(f, (nelements_at_cpu_new,), fmt="%d")

    print("Metadata file is written to:", filename_metadata)

    #----------------------------------------------------------
    # Writing the depth weight.
    #----------------------------------------------------------
    with open(filename_weight, "wb") as f:
        depth_weighting_type = 1
        # Write a header.
        f.write(struct.pack('>iiiii', nx, ny, nz, ndata, depth_weighting_type))

        # Convert to big-endian.
        weight = weight.astype('>f8')

        # Write weight to file.
        f.write(weight.tobytes())

    print("Weight file is written to:", filename_weight)

    #----------------------------------------------------------
    # Writing the right-hand side.
    #----------------------------------------------------------
    if (b is not None):
        with open(filename_b, "wb") as f:
            # Write a header.
            f.write(struct.pack('>i', b.size))

            # Convert to big-endian.
            b = b.astype('>f8')

            # Write b to file.
            f.write(b.tobytes())

        print("Right-hand side file is written to:", filename_b)

    #----------------------------------------------------------
    # Writing the matrix.
    #----------------------------------------------------------
    model_component = 1
    data_component = 1

    ndata_all = 0

    # Loop over parallel matrix chunks.
    for myrank in range(nbproc):

        # Sensitivity kernel file.
        filename_sensit = sensit_path + "/sensit_grav_" + str(nbproc) + "_" + str(myrank)

        # Building the matrix arrays.
        with open(filename_sensit, "wb") as f:
            # TODO: Adjust for the parallel case.
            ndata_loc = ndata

            # Write global header.
            f.write(struct.pack('>iiiii', ndata_loc, ndata, nel_total, myrank, nbproc))

            ndata_all += ndata_loc

            # Loop over matrix rows.
            for i in range(ndata_loc):
                # Global data index. 
                # TODO: Adjust for the parallel case.
                idata = i + 1

                # Number of non-zero elements in this row.
                nel = matrix.indptr[i + 1] - matrix.indptr[i]

                # Write local header.
                f.write(struct.pack('>iiii', idata, nel, model_component, data_component))

                # Array start/end indexes corresponding to the current matrix row.
                s = matrix.indptr[i]
                e = matrix.indptr[i + 1]

                # Extract data for one matrix row.
                col = matrix.indices[s:e]
                dat = matrix.data[s:e]

                # Shift column indexes to convert from Python to Fortran array index.
                col = col + 1

                # Convert to big-endian.
                col = col.astype('>i4')
                dat = dat.astype('>f4')

                # Writing one matrix row.
                f.write(col.tobytes())
                f.write(dat.tobytes())

        print("Sensitivity file is written to:", filename_sensit)

#=========================================================================================
<<<<<<< HEAD
def load_sensit_from_tomofastx(sensit_path, nbproc, type="grav", verbose=False):
=======
def load_sensit_from_tomofastx(sensit_path, nbproc, type='grav', verbose=False):
>>>>>>> ac96918e
    """
    Loads the sensitivity kernel from Tomofast-x and stores it in the CSR sparse matrix.
    """

<<<<<<< HEAD
    if type == "grav":
        prefix_sensit_name = "sensit_grav_"
    elif type == "magn":
        prefix_sensit_name = "sensit_magn_"
    else:
        print(type)
=======
    if type == 'grav':
        prefix_sensit_name = "sensit_grav_"
    elif type == 'magn':
        prefix_sensit_name = "sensit_magn_"
    else:
>>>>>>> ac96918e
        raise Exception('Wrong type of sensitivity matrix!')

    # Metadata file.
    filename_metadata = sensit_path + "/" + prefix_sensit_name + "meta.txt"
    # Depth weight file.
    filename_weight = sensit_path + "/" + prefix_sensit_name + "weight"

    #----------------------------------------------------------
    # Reading the metadata.
    with open(filename_metadata, "r") as f:
        lines = f.readlines()

        # Read model dimensions.
        nx = int(lines[0].split()[0])
        ny = int(lines[0].split()[1])
        nz = int(lines[0].split()[2])

        if verbose:
            print('Tomofastx nx, ny, nz =', nx, ny, nz)

        # Reading the number of data.
        ndata_read = int(lines[0].split()[3])

        if verbose:
            print('ndata_read =', ndata_read)

        # Reading the number of procs.
        nbproc_read = int(lines[1].split()[0])

        if (nbproc != nbproc_read):
            raise Exception('Inconsistent nbproc!')

        if verbose:
            print('nbproc_read =', nbproc_read)

        compression_type = int(lines[2].split()[0])

        if verbose:
            print('compression_type =', compression_type)

        if compression_type > 1:
            raise Exception('Inconsistent compression type!')

        # The number of non-zero values.
        nnz_total = int(lines[4].split()[0])

        if verbose:
            print("nnz_total =", nnz_total)

    #----------------------------------------------------------
    # Reading depth weight.
    nel_total = nx * ny * nz
    with open(filename_weight, "r") as f:
        # Note using '>' for big-endian.
        header = np.fromfile(f, dtype='>i4', count=1)
        weight = np.fromfile(f, dtype='>f8', count=nel_total)

    #----------------------------------------------------------
    # Define spase matrix data arrays.
    # Note we a matrix constructor where the csr_row stores row indexes of all elements: a[row_ind[k], col_ind[k]] = data[k].
    csr_dat = np.ndarray(shape=(nnz_total), dtype=np.float32)
    csr_row = np.ndarray(shape=(nnz_total), dtype=np.int32)
    csr_col = np.ndarray(shape=(nnz_total,), dtype=np.int32)

    nel_current = 0
    ndata_all = 0

    # Loop over parallel matrix chunks.
    for n in range(nbproc):

        # Sensitivity kernel file.
        filename_sensit = sensit_path + "/" + prefix_sensit_name + str(nbproc) + "_" + str(n)

        # Building the matrix arrays.
        with open(filename_sensit, "r") as f:
            # Global header.
            header = np.fromfile(f, dtype='>i4', count=5)
            ndata_loc = header[0]
            ndata = header[1]
            nmodel = header[2]

            if verbose:
                print("ndata_loc =", ndata_loc)
                print("ndata =", ndata)
                print("nmodel =", nmodel)

            ndata_all += ndata_loc

            # Loop over matrix rows.
            for i in range(ndata_loc):
                # Local line header.
                header_loc = np.fromfile(f, dtype='>i4', count=4)

                # Global data index.
                idata = header_loc[0]

                # Number of non-zero elements in this row.
                nel = header_loc[1]

                # Reading one matrix row.
                col = np.fromfile(f, dtype='>i4', count=nel)
                dat = np.fromfile(f, dtype='>f4', count=nel)

                # Array start/end indexes corresponding to the current matrix row.
                s = nel_current
                e = nel_current + nel

                csr_col[s:e] = col
                csr_row[s:e] = idata - 1
                csr_dat[s:e] = dat

                nel_current = nel_current + nel
    #----------------------------------------------------------
    if verbose:
        print('ndata_all =', ndata_all)

    if (ndata_all != ndata_read):
        raise Exception('Wrong ndata value!')

    # Shift column indexes to convert from Fortran to Python array index.
    csr_col = csr_col - 1

    # Convert units from Tomofast to geomos (as we use different gravitational constant).
    csr_dat = csr_dat * 1.e+3

    # Create a sparse matrix object.
    matrix = csr_matrix((csr_dat, (csr_row, csr_col)), shape=(ndata_all, nmodel))

    sensit = TomofastxSensit(nx, ny, nz, compression_type, matrix, weight)

    # Keep minimal verbose.
    print("Sensitivity matrix from Tomofastx: loaded.")

    return sensit

#=========================================================================================
def Haar3D(s, n1, n2, n3):
    """
    Forward Haar wavelet transform.
    """

    for ic in range(3):
        if ic == 0:
            n_scale = int(np.log(float(n1)) / np.log(2.))
            L = n1
        elif ic == 1:
            n_scale = int(np.log(float(n2)) / np.log(2.))
            L = n2
        else:
            n_scale = int(np.log(float(n3)) / np.log(2.))
            L = n3

        for istep in range(1, n_scale + 1):
            step_incr = 2 ** istep
            ngmin = int(step_incr / 2) + 1
            ngmax = ngmin + int((L - ngmin) / step_incr) * step_incr
            ng = int((ngmax - ngmin) / step_incr) + 1
            step2 = step_incr

            #---------------------------------------------------
            # Predict.
            ig = ngmin - 1
            il = 0
            for i in range(ng):
                if ic == 0:
                    s[ig, 0:n2, 0:n3] = s[ig, 0:n2, 0:n3] - s[il, 0:n2, 0:n3]
                elif ic == 1:
                    s[0:n1, ig, 0:n3] = s[0:n1, ig, 0:n3] - s[0:n1, il, 0:n3]
                else:
                    s[0:n1, 0:n2, ig] = s[0:n1, 0:n2, ig] - s[0:n1, 0:n2, il]

                il = il + step2
                ig = ig + step2

            #---------------------------------------------------
            # Update.
            ig = ngmin - 1
            il = 0
            for i in range(ng):
                if ic == 0:
                    s[il, 0:n2, 0:n3] = s[il, 0:n2, 0:n3] + s[ig, 0:n2, 0:n3] / 2.
                elif ic == 1:
                    s[0:n1, il, 0:n3] = s[0:n1, il, 0:n3] + s[0:n1, ig, 0:n3] / 2.
                else:
                    s[0:n1, 0:n2, il] = s[0:n1, 0:n2, il] + s[0:n1, 0:n2, ig] / 2.

                il = il + step2
                ig = ig + step2

            #---------------------------------------------------
            # Normalization.
            ig = ngmin - 1
            il = 0
            for i in range(ng):
                if ic == 0:
                    s[il, 0:n2, 0:n3] = s[il, 0:n2, 0:n3] * np.sqrt(2.)
                    s[ig, 0:n2, 0:n3] = s[ig, 0:n2, 0:n3] / np.sqrt(2.)
                elif ic == 1:
                    s[0:n1, il, 0:n3] = s[0:n1, il, 0:n3] * np.sqrt(2.)
                    s[0:n1, ig, 0:n3] = s[0:n1, ig, 0:n3] / np.sqrt(2.)
                else:
                    s[0:n1, 0:n2, il] = s[0:n1, 0:n2, il] * np.sqrt(2.)
                    s[0:n1, 0:n2, ig] = s[0:n1, 0:n2, ig] / np.sqrt(2.)

                il = il + step2
                ig = ig + step2

#=========================================================================================
def iHaar3D(s, n1, n2, n3):
    """
    Inverse Haar wavelet transform.
    """

    for ic in range(3):
        if ic == 0:
            n_scale = int(np.log(float(n1)) / np.log(2.))
            L = n1
        elif ic == 1:
            n_scale = int(np.log(float(n2)) / np.log(2.))
            L = n2
        else:
            n_scale = int(np.log(float(n3)) / np.log(2.))
            L = n3

        for istep in reversed(range(1, n_scale + 1)):
            step_incr = 2 ** istep
            ngmin = int(step_incr / 2) + 1
            ngmax = ngmin + int((L - ngmin) / step_incr) * step_incr
            ng = int((ngmax - ngmin) / step_incr) + 1
            step2 = step_incr

            #---------------------------------------------------
            # Normalization.
            ig = ngmin - 1
            il = 0
            for i in range(ng):
                if ic == 0:
                    s[il, 0:n2, 0:n3] = s[il, 0:n2, 0:n3] / np.sqrt(2.)
                    s[ig, 0:n2, 0:n3] = s[ig, 0:n2, 0:n3] * np.sqrt(2.)
                elif ic == 1:
                    s[0:n1, il, 0:n3] = s[0:n1, il, 0:n3] / np.sqrt(2.)
                    s[0:n1, ig, 0:n3] = s[0:n1, ig, 0:n3] * np.sqrt(2.)
                else:
                    s[0:n1, 0:n2, il] = s[0:n1, 0:n2, il] / np.sqrt(2.)
                    s[0:n1, 0:n2, ig] = s[0:n1, 0:n2, ig] * np.sqrt(2.)

                il = il + step2
                ig = ig + step2

            #---------------------------------------------------
            # Update.
            ig = ngmin - 1
            il = 0
            for i in range(ng):
                if ic == 0:
                    s[il, 0:n2, 0:n3] = s[il, 0:n2, 0:n3] - s[ig, 0:n2, 0:n3] / 2.
                elif ic == 1:
                    s[0:n1, il, 0:n3] = s[0:n1, il, 0:n3] - s[0:n1, ig, 0:n3] / 2.
                else:
                    s[0:n1, 0:n2, il] = s[0:n1, 0:n2, il] - s[0:n1, 0:n2, ig] / 2.

                il = il + step2
                ig = ig + step2

            #---------------------------------------------------
            # Predict.
            ig = ngmin - 1
            il = 0
            for i in range(ng):
                if ic == 0:
                    s[ig, 0:n2, 0:n3] = s[ig, 0:n2, 0:n3] + s[il, 0:n2, 0:n3]
                elif ic == 1:
                    s[0:n1, ig, 0:n3] = s[0:n1, ig, 0:n3] + s[0:n1, il, 0:n3]
                else:
                    s[0:n1, 0:n2, ig] = s[0:n1, 0:n2, ig] + s[0:n1, 0:n2, il]

                il = il + step2
                ig = ig + step2

#=========================================================================================
def test_write_sensit_to_tomofastx():
    """
    Testing the write_sensit_to_tomofastx() function.
    """
    sensit_path = "./SENSIT"
    nx = 2
    ny = 128
    nz = 32
    ndata = 256
    nbproc = 1

    nel_total = nx * ny * nz

    matrix_np = np.ndarray(shape=(ndata, nel_total), dtype=np.float32)

    # Put some matrix values.
    for i in range(ndata):
        matrix_np[i, :] = float(i + 1)

    matrix_np[:, 0] = 0.
    matrix_np[:, 5] = 0.

    # Create a scipy sparse matrix from dense ndarray.
    matrix = csr_matrix(matrix_np)

    # Depth weight array.
    weight = np.ndarray(shape=(nel_total), dtype=np.float32)
    weight[:] = 1.

    # Right-hand-side.
    b = np.ndarray(shape=(ndata + nel_total), dtype=np.float32)
    b[:] = 3.

    write_sensit_to_tomofastx(sensit_path, matrix, weight, nx, ny, nz, ndata, nbproc, b)

#=========================================================================================
if __name__ == "__main__":
    test_write_sensit_to_tomofastx()<|MERGE_RESOLUTION|>--- conflicted
+++ resolved
@@ -163,29 +163,19 @@
         print("Sensitivity file is written to:", filename_sensit)
 
 #=========================================================================================
-<<<<<<< HEAD
+
 def load_sensit_from_tomofastx(sensit_path, nbproc, type="grav", verbose=False):
-=======
-def load_sensit_from_tomofastx(sensit_path, nbproc, type='grav', verbose=False):
->>>>>>> ac96918e
     """
     Loads the sensitivity kernel from Tomofast-x and stores it in the CSR sparse matrix.
     """
 
-<<<<<<< HEAD
     if type == "grav":
         prefix_sensit_name = "sensit_grav_"
     elif type == "magn":
         prefix_sensit_name = "sensit_magn_"
     else:
         print(type)
-=======
-    if type == 'grav':
-        prefix_sensit_name = "sensit_grav_"
-    elif type == 'magn':
-        prefix_sensit_name = "sensit_magn_"
-    else:
->>>>>>> ac96918e
+
         raise Exception('Wrong type of sensitivity matrix!')
 
     # Metadata file.
